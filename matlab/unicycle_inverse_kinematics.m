function wangvel = unicycle_inverse_kinematics(u)
% Inverse kinematics for the unicycle model
%
% Inputs
% -------
% u(1) : The linear velocity in m/s
% u(2) : The angular velocity in rad/s
% u(3) : The distance between the wheels in m
% u(4) : The radius of the wheels in m
%
% Outputs
% wangvel(1) : The left wheel angular velocity in rad/s
% wangvel(2) : The right wheel angular velocity in rad/s


if nargin == 0
    run_unit_tests()
    return
end

v = u(1);
w = u(2);
d = u(3);
r = u(4);

<<<<<<< HEAD
wR = (v + (w*d/2))/r;
wL = (v - w*d/2)/r;
=======
wR = (v + w*d/2)/r;
wL = (v - (w*d/2))/r;
>>>>>>> 2b011b52


wangvel = [wL;wR];
% Your implementation here




end

function run_unit_tests()
% A number of tests to check the correctness of the implementation

% Forward velocity only should give same angular velocity of both
% wheels
v = 1;
w = 0;
d = 0.2;
r = 0.1;

u = [v
    w
    d
    r];

wLwR = unicycle_inverse_kinematics(u);
assert(abs(wLwR(1)-wLwR(2)) < 1e-10, 'The velocities should be equal')

% Angular velocity only should give same angular velocity but of
% opposite sign for the two wheels
v = 0;
w = 1;
d = 0.2;
r = 0.1;

u = [v
    w
    d
    r];

wLwR = unicycle_inverse_kinematics(u);
assert(wLwR(1) == -wLwR(2), 'The velocities should be equal in magnitude but opposite sign')


end<|MERGE_RESOLUTION|>--- conflicted
+++ resolved
@@ -23,13 +23,8 @@
 d = u(3);
 r = u(4);
 
-<<<<<<< HEAD
-wR = (v + (w*d/2))/r;
-wL = (v - w*d/2)/r;
-=======
 wR = (v + w*d/2)/r;
 wL = (v - (w*d/2))/r;
->>>>>>> 2b011b52
 
 
 wangvel = [wL;wR];
